--- conflicted
+++ resolved
@@ -15,21 +15,10 @@
 ### Added
 
 - Added `TaskSuite` base class and command line functionality for running [`checklist`](https://github.com/marcotcr/checklist) test suites, along with implementations for `SentimentAnalysisSuite`, `QuestionAnsweringSuite`, and `TextualEntailmentSuite`. These can be found in the `allennlp.sanity_checks.task_checklists` module.
-<<<<<<< HEAD
-- Added distributed training memory-saving utilities from [FairScale](https://github.com/facebookresearch/fairscale). These are available
-  when you install AllenNLP with the `fairscale` extras: `pip install allennlp[fairscale]`.
-- Added a `DdpWrapper` registrable class to `allennlp.nn.parallel` that generalized PyTorch's `DistributedDataParallel` wrapper for
-  use during distributed training.
-  The default implementation is `TorchDdpWrapper`, which is just a thin wrapper around `DistributedDataParallel`.
-- Added a `GradScaler` registrable class to `allennlp.training.grad_scalars` that wraps / generalizes PyTorch's `GradScaler`.
-  Includes a subclass for FairScale's `ShardedGradScaler`.
-- Added `FairScaleOssOptimizer`.
-=======
 - Added a way to avoid downloading and loading pretrained weights in modules that wrap transformers
   such as the `PretrainedTransformerEmbedder` and `PretrainedTransformerMismatchedEmbedder`.
   You can do this by setting the parameter `load_weights` to `False`.
   See [PR #5172](https://github.com/allenai/allennlp/pull/5172) for more details.
->>>>>>> 01b232fb
 
 
 ## Unreleased
