--- conflicted
+++ resolved
@@ -23,20 +23,16 @@
 
 ### Added
 
-<<<<<<< HEAD
-- Added `TaskSuite` base class and command line functionality for running [`checklist`](https://github.com/marcotcr/checklist) test suites, along with implementations for `SentimentAnalysisSuite`, `QuestionAnsweringSuite`, and `TextualEntailmentSuite`. These can be found in the `allennlp.sanity_checks.task_checklists` module.
+- Added `TaskSuite` base class and command line functionality for running [`checklist`](https://github.com/marcotcr/checklist) test suites, along with implementations for `SentimentAnalysisSuite`, `QuestionAnsweringSuite`, and `TextualEntailmentSuite`. These can be found in the `allennlp.confidence_checks.task_checklists` module.
+- Added `allennlp diff` command to compute a diff on model checkpoints, analogous to what `git diff` does on two files.
+- Added `nn.util.distributed_device()` helper function.
+- Added `allennlp.nn.util.load_state_dict` helper function.
 - Added a module `allennlp.training.data_parallel` with a new base class, `DdpWrapper`, which generalizes
   PyTorch's `DistributedDataParallel` wrapper to support other implementations. Two implementations of
   this class are provided. The default is `TorchDdpWrapper`, which is just a thin wrapper around
   `DistributedDataParallel`. The other is `FairScaleFsdpWrapper`, which wraps FairScale's
   [`FullyShardedDataParallel`](https://fairscale.readthedocs.io/en/latest/api/nn/fsdp.html).
   You can specify the `DdpWrapper` to use with the `ddp_wrapper` parameter to the `GradientDescentTrainer`.
-=======
-- Added `TaskSuite` base class and command line functionality for running [`checklist`](https://github.com/marcotcr/checklist) test suites, along with implementations for `SentimentAnalysisSuite`, `QuestionAnsweringSuite`, and `TextualEntailmentSuite`. These can be found in the `allennlp.confidence_checks.task_checklists` module.
-- Added `allennlp diff` command to compute a diff on model checkpoints, analogous to what `git diff` does on two files.
-- Added `nn.util.distributed_device()` helper function.
-- Added `allennlp.nn.util.load_state_dict` helper function.
->>>>>>> 3585c9fe
 - Added a way to avoid downloading and loading pretrained weights in modules that wrap transformers
   such as the `PretrainedTransformerEmbedder` and `PretrainedTransformerMismatchedEmbedder`.
   You can do this by setting the parameter `load_weights` to `False`.
