--- conflicted
+++ resolved
@@ -1,11 +1,6 @@
 import logging
-<<<<<<< HEAD
-=======
-from typing import List, Iterable, Tuple, Optional
-import random
->>>>>>> 0ad228d4
 import math
-from typing import List, Iterable, Tuple, Sequence
+from typing import List, Iterable, Tuple, Sequence, Optional
 import random
 
 from allennlp.common.checks import ConfigurationError
