"""
The `train` subcommand can be used to train a model.
It requires a configuration file and a directory in
which to write the results.
"""

import argparse
import logging
import os
from os import PathLike
from typing import Any, Dict, List, Optional, Union
import warnings

import torch
import torch.distributed as dist
import torch.multiprocessing as mp
from overrides import overrides

from allennlp.commands.subcommand import Subcommand
from allennlp.common import Params, Registrable, Lazy
from allennlp.common.checks import check_for_gpu, ConfigurationError
from allennlp.common import logging as common_logging
from allennlp.common import util as common_util
from allennlp.common.plugins import import_plugins
from allennlp.data import DatasetReader, Vocabulary
from allennlp.data import DataLoader
from allennlp.models.archival import archive_model, CONFIG_NAME, verify_include_in_archive
from allennlp.models.model import _DEFAULT_WEIGHTS, Model
from allennlp.nn.parallel import DdpWrapper
from allennlp.training.trainer import Trainer
from allennlp.training import util as training_util

logger = logging.getLogger(__name__)


@Subcommand.register("train")
class Train(Subcommand):
    @overrides
    def add_subparser(self, parser: argparse._SubParsersAction) -> argparse.ArgumentParser:
        description = """Train the specified model on the specified dataset."""
        subparser = parser.add_parser(self.name, description=description, help="Train a model.")

        subparser.add_argument(
            "param_path", type=str, help="path to parameter file describing the model to be trained"
        )

        subparser.add_argument(
            "-s",
            "--serialization-dir",
            required=True,
            type=str,
            help="directory in which to save the model and its logs",
        )

        subparser.add_argument(
            "-r",
            "--recover",
            action="store_true",
            default=False,
            help="recover training from the state in serialization_dir",
        )

        subparser.add_argument(
            "-f",
            "--force",
            action="store_true",
            required=False,
            help="overwrite the output directory if it exists",
        )

        subparser.add_argument(
            "-o",
            "--overrides",
            type=str,
            default="",
            help=(
                "a json(net) structure used to override the experiment configuration, e.g., "
                "'{\"iterator.batch_size\": 16}'.  Nested parameters can be specified either"
                " with nested dictionaries or with dot syntax."
            ),
        )

        subparser.add_argument(
            "--node-rank", type=int, default=0, help="rank of this node in the distributed setup"
        )

        subparser.add_argument(
            "--dry-run",
            action="store_true",
            help=(
                "do not train a model, but create a vocabulary, show dataset statistics and "
                "other training information"
            ),
        )
        subparser.add_argument(
            "--file-friendly-logging",
            action="store_true",
            default=False,
            help="outputs tqdm status on separate lines and slows tqdm refresh rate",
        )

        subparser.set_defaults(func=train_model_from_args)

        return subparser


def train_model_from_args(args: argparse.Namespace):
    """
    Just converts from an `argparse.Namespace` object to string paths.
    """
    train_model_from_file(
        parameter_filename=args.param_path,
        serialization_dir=args.serialization_dir,
        overrides=args.overrides,
        recover=args.recover,
        force=args.force,
        node_rank=args.node_rank,
        include_package=args.include_package,
        dry_run=args.dry_run,
        file_friendly_logging=args.file_friendly_logging,
    )


def train_model_from_file(
    parameter_filename: Union[str, PathLike],
    serialization_dir: Union[str, PathLike],
    overrides: Union[str, Dict[str, Any]] = "",
    recover: bool = False,
    force: bool = False,
    node_rank: int = 0,
    include_package: List[str] = None,
    dry_run: bool = False,
    file_friendly_logging: bool = False,
) -> Optional[Model]:
    """
    A wrapper around [`train_model`](#train_model) which loads the params from a file.

    # Parameters

    parameter_filename : `str`
        A json parameter file specifying an AllenNLP experiment.
    serialization_dir : `str`
        The directory in which to save results and logs. We just pass this along to
        [`train_model`](#train_model).
    overrides : `Union[str, Dict[str, Any]]`, optional (default = `""`)
        A JSON string or a dict that we will use to override values in the input parameter file.
    recover : `bool`, optional (default=`False`)
        If `True`, we will try to recover a training run from an existing serialization
        directory.  This is only intended for use when something actually crashed during the middle
        of a run.  For continuing training a model on new data, see `Model.from_archive`.
    force : `bool`, optional (default=`False`)
        If `True`, we will overwrite the serialization directory if it already exists.
    node_rank : `int`, optional
        Rank of the current node in distributed training
    include_package : `str`, optional
        In distributed mode, extra packages mentioned will be imported in trainer workers.
    dry_run : `bool`, optional (default=`False`)
        Do not train a model, but create a vocabulary, show dataset statistics and other training
        information.
    file_friendly_logging : `bool`, optional (default=`False`)
        If `True`, we add newlines to tqdm output, even on an interactive terminal, and we slow
        down tqdm's output to only once every 10 seconds.

    # Returns

    best_model : `Optional[Model]`
        The model with the best epoch weights or `None` if in dry run.
    """
    # Load the experiment config from a file and pass it to `train_model`.
    params = Params.from_file(parameter_filename, overrides)
    return train_model(
        params=params,
        serialization_dir=serialization_dir,
        recover=recover,
        force=force,
        node_rank=node_rank,
        include_package=include_package,
        dry_run=dry_run,
        file_friendly_logging=file_friendly_logging,
    )


def train_model(
    params: Params,
    serialization_dir: Union[str, PathLike],
    recover: bool = False,
    force: bool = False,
    node_rank: int = 0,
    include_package: List[str] = None,
    dry_run: bool = False,
    file_friendly_logging: bool = False,
) -> Optional[Model]:
    """
    Trains the model specified in the given [`Params`](../common/params.md#params) object, using the data
    and training parameters also specified in that object, and saves the results in `serialization_dir`.

    # Parameters

    params : `Params`
        A parameter object specifying an AllenNLP Experiment.
    serialization_dir : `str`
        The directory in which to save results and logs.
    recover : `bool`, optional (default=`False`)
        If `True`, we will try to recover a training run from an existing serialization
        directory.  This is only intended for use when something actually crashed during the middle
        of a run.  For continuing training a model on new data, see `Model.from_archive`.
    force : `bool`, optional (default=`False`)
        If `True`, we will overwrite the serialization directory if it already exists.
    node_rank : `int`, optional
        Rank of the current node in distributed training
    include_package : `List[str]`, optional
        In distributed mode, extra packages mentioned will be imported in trainer workers.
    dry_run : `bool`, optional (default=`False`)
        Do not train a model, but create a vocabulary, show dataset statistics and other training
        information.
    file_friendly_logging : `bool`, optional (default=`False`)
        If `True`, we add newlines to tqdm output, even on an interactive terminal, and we slow
        down tqdm's output to only once every 10 seconds.

    # Returns

    best_model : `Optional[Model]`
        The model with the best epoch weights or `None` if in dry run.
    """
    common_logging.FILE_FRIENDLY_LOGGING = file_friendly_logging

    training_util.create_serialization_dir(params, serialization_dir, recover, force)
    params.to_file(os.path.join(serialization_dir, CONFIG_NAME))

    include_in_archive = params.pop("include_in_archive", None)
    verify_include_in_archive(include_in_archive)

    distributed_params = params.params.pop("distributed", None)
    # If distributed isn't in the config and the config contains strictly
    # one cuda device, we just run a single training process.
    if distributed_params is None:
        model = _train_worker(
            process_rank=0,
            params=params,
            serialization_dir=serialization_dir,
            include_package=include_package,
            dry_run=dry_run,
            file_friendly_logging=file_friendly_logging,
        )

        if not dry_run:
            archive_model(serialization_dir, include_in_archive=include_in_archive)
        return model

    # Otherwise, we are running multiple processes for training.
    else:
        common_logging.prepare_global_logging(
            serialization_dir,
            rank=0,
            world_size=1,
        )

        # We are careful here so that we can raise a good error if someone
        # passed the wrong thing - cuda_devices are required.
        device_ids = distributed_params.pop("cuda_devices", None)
        multi_device = isinstance(device_ids, list) and len(device_ids) > 1
        num_nodes = distributed_params.pop("num_nodes", 1)

        if not (multi_device or num_nodes > 1):
            raise ConfigurationError(
                "Multiple cuda devices/nodes need to be configured to run distributed training."
            )
        check_for_gpu(device_ids)

        primary_addr = distributed_params.pop("primary_address", "127.0.0.1")
        if primary_addr in ("127.0.0.1", "0.0.0.0", "localhost"):
            # If running locally, we can automatically find an open port if one is not specified.
            primary_port = (
                distributed_params.pop("primary_port", None) or common_util.find_open_port()
            )
        else:
            # Otherwise we require that the port be specified.
            primary_port = distributed_params.pop("primary_port")

        num_procs = len(device_ids)
        world_size = num_nodes * num_procs

        # Creating `Vocabulary` objects from workers could be problematic since
        # the data loaders in each worker will yield only `rank` specific
        # instances. Hence it is safe to construct the vocabulary and write it
        # to disk before initializing the distributed context. The workers will
        # load the vocabulary from the path specified.
        vocab_dir = os.path.join(serialization_dir, "vocabulary")
        if recover:
            vocab = Vocabulary.from_files(vocab_dir)
        else:
            vocab = training_util.make_vocab_from_params(
                params.duplicate(), serialization_dir, print_statistics=dry_run
            )
        params["vocabulary"] = {
            "type": "from_files",
            "directory": vocab_dir,
            "padding_token": vocab._padding_token,
            "oov_token": vocab._oov_token,
        }

        logging.info(
            "Switching to distributed training mode since multiple GPUs are configured | "
            f"Primary is at: {primary_addr}:{primary_port} | Rank of this node: {node_rank} | "
            f"Number of workers in this node: {num_procs} | Number of nodes: {num_nodes} | "
            f"World size: {world_size}"
        )

        mp.spawn(
            _train_worker,
            args=(
                params.duplicate(),
                serialization_dir,
                include_package,
                dry_run,
                node_rank,
                primary_addr,
                primary_port,
                world_size,
                device_ids,
                file_friendly_logging,
                include_in_archive,
                Params(distributed_params),
            ),
            nprocs=num_procs,
        )
        if not dry_run and os.path.exists(os.path.join(serialization_dir, _DEFAULT_WEIGHTS)):
            archive_model(serialization_dir, include_in_archive=include_in_archive)
            model = Model.load(params, serialization_dir)
            return model
        else:
            return None


def _train_worker(
    process_rank: int,
    params: Params,
    serialization_dir: Union[str, PathLike],
    include_package: List[str] = None,
    dry_run: bool = False,
    node_rank: int = 0,
    primary_addr: str = "127.0.0.1",
    primary_port: int = 29500,
    world_size: int = 1,
    distributed_device_ids: List[int] = None,
    file_friendly_logging: bool = False,
    include_in_archive: List[str] = None,
    distributed_params: Optional[Params] = None,
) -> Optional[Model]:
    """
    Helper to train the configured model/experiment. In distributed mode, this is spawned as a
    worker process. In a single GPU experiment, this returns the `Model` object and in distributed
    training, nothing is returned.

    # Parameters

    process_rank : `int`
        The process index that is initialized using the GPU device id.
    params : `Params`
        A parameter object specifying an AllenNLP Experiment.
    serialization_dir : `str`
        The directory in which to save results and logs.
    include_package : `List[str]`, optional
        In distributed mode, since this function would have been spawned as a separate process,
        the extra imports need to be done again. NOTE: This does not have any effect in single
        GPU training.
    dry_run : `bool`, optional (default=`False`)
        Do not train a model, but create a vocabulary, show dataset statistics and other training
        information.
    node_rank : `int`, optional
        Rank of the node.
    primary_addr : `str`, optional (default=`"127.0.0.1"`)
        Address of the primary node for distributed training.
    primary_port : `str`, optional (default=`"29500"`)
        Port of the primary node for distributed training.
    world_size : `int`, optional
        The number of processes involved in distributed training.
    distributed_device_ids: `List[str]`, optional
        IDs of the devices used involved in distributed training.
    file_friendly_logging : `bool`, optional (default=`False`)
        If `True`, we add newlines to tqdm output, even on an interactive terminal, and we slow
        down tqdm's output to only once every 10 seconds.
    include_in_archive : `List[str]`, optional
        Paths relative to `serialization_dir` that should be archived in addition to the default ones.
    distributed_params : `Optional[Params]`, optional
        Additional distributed params.

    # Returns

    best_model : `Optional[Model]`
        The model with the best epoch weights or `None` if in distributed training or in dry run.
    """
    common_logging.FILE_FRIENDLY_LOGGING = file_friendly_logging

    common_logging.prepare_global_logging(
        serialization_dir,
        rank=process_rank,
        world_size=world_size,
    )
    common_util.prepare_environment(params)

    distributed = world_size > 1

    primary = process_rank == 0

    include_package = include_package or []

    ddp_wrapper: Optional[DdpWrapper] = None

    if distributed:
        assert distributed_device_ids is not None
        assert distributed_params is not None

        # Since the worker is spawned and not forked, the extra imports need to be done again.
        # Both the ones from the plugins and the ones from `include_package`.
        import_plugins()
        for package_name in include_package:
            common_util.import_module_and_submodules(package_name)

        num_procs_per_node = len(distributed_device_ids)
        # The Unique identifier of the worker process among all the processes in the
        # distributed training group is computed here. This is used while initializing
        # the process group using `init_process_group`
        global_rank = node_rank * num_procs_per_node + process_rank

        # Number of processes per node is useful to know if a process
        # is a primary in the local node(node in which it is running)
        os.environ["ALLENNLP_PROCS_PER_NODE"] = str(num_procs_per_node)

        # In distributed training, the configured device is always going to be a list.
        # The corresponding gpu id for the particular worker is obtained by picking the id
        # from the device list with the rank as index
        gpu_id = int(distributed_device_ids[process_rank])  # type: ignore

        # Till now, "cuda_device" might not be set in the trainer params.
        # But a worker trainer needs to only know about its specific GPU id.
        params["trainer"]["local_rank"] = process_rank
        params["trainer"]["cuda_device"] = gpu_id
        params["trainer"]["world_size"] = world_size
        params["trainer"]["distributed"] = True

        if gpu_id >= 0:
            torch.cuda.set_device(gpu_id)
            dist.init_process_group(
                backend="nccl",
                init_method=f"tcp://{primary_addr}:{primary_port}",
                world_size=world_size,
                rank=global_rank,
            )
        else:
            dist.init_process_group(
                backend="gloo",
                init_method=f"tcp://{primary_addr}:{primary_port}",
                world_size=world_size,
                rank=global_rank,
            )

        if "ddp_wrapper" in distributed_params:
            ddp_wrapper_params = distributed_params.pop("ddp_wrapper")
            ddp_wrapper = DdpWrapper.from_params(
                ddp_wrapper_params,
                local_rank=process_rank,
                world_size=world_size,
                cuda_device=gpu_id,
            )

        logging.info(
            f"Process group of world size {world_size} initialized "
            f"for distributed training in worker {global_rank}"
        )

    train_loop = TrainModel.from_params(
        params=params,
        serialization_dir=serialization_dir,
        local_rank=process_rank,
        ddp_wrapper=ddp_wrapper,
    )

    if dry_run:
        return None

    try:
        if distributed:  # let the setup get ready for all the workers
            dist.barrier()

        metrics = train_loop.run()
    except KeyboardInterrupt:
        # if we have completed an epoch, try to create a model archive.
        if primary and os.path.exists(os.path.join(serialization_dir, _DEFAULT_WEIGHTS)):
            logging.info(
                "Training interrupted by the user. Attempting to create "
                "a model archive using the current best epoch weights."
            )
            archive_model(serialization_dir, include_in_archive=include_in_archive)
        raise

    if primary:
        train_loop.finish(metrics)

    if not distributed:
        return train_loop.model

    return None


class TrainModel(Registrable):
    """
    This class exists so that we can easily read a configuration file with the `allennlp train`
    command.  The basic logic is that we call `train_loop =
    TrainModel.from_params(params_from_config_file)`, then `train_loop.run()`.  This class performs
    very little logic, pushing most of it to the `Trainer` that has a `train()` method.  The
    point here is to construct all of the dependencies for the `Trainer` in a way that we can do
    it using `from_params()`, while having all of those dependencies transparently documented and
    not hidden in calls to `params.pop()`.  If you are writing your own training loop, you almost
    certainly should not use this class, but you might look at the code for this class to see what
    we do, to make writing your training loop easier.

    In particular, if you are tempted to call the `__init__` method of this class, you are probably
    doing something unnecessary.  Literally all we do after `__init__` is call `trainer.train()`.  You
    can do that yourself, if you've constructed a `Trainer` already.  What this class gives you is a
    way to construct the `Trainer` by means of a config file.  The actual constructor that we use
    with `from_params` in this class is `from_partial_objects`.  See that method for a description
    of all of the allowed top-level keys in a configuration file used with `allennlp train`.
    """

    default_implementation = "default"
    """
    The default implementation is registered as 'default'.
    """

    def __init__(
        self,
        serialization_dir: str,
        model: Model,
        trainer: Trainer,
        evaluation_data_loader: DataLoader = None,
        evaluate_on_test: bool = False,
        batch_weight_key: str = "",
    ) -> None:
        self.serialization_dir = serialization_dir
        self.model = model
        self.trainer = trainer
        self.evaluation_data_loader = evaluation_data_loader
        self.evaluate_on_test = evaluate_on_test
        self.batch_weight_key = batch_weight_key

    def run(self) -> Dict[str, Any]:
        return self.trainer.train()

    def finish(self, metrics: Dict[str, Any]):
        if self.evaluation_data_loader is not None and self.evaluate_on_test:
            logger.info("The model will be evaluated using the best epoch weights.")
            test_metrics = training_util.evaluate(
                self.model,
                self.evaluation_data_loader,
                cuda_device=self.trainer.cuda_device,
                batch_weight_key=self.batch_weight_key,
            )

            for key, value in test_metrics.items():
                metrics["test_" + key] = value
        elif self.evaluation_data_loader is not None:
            logger.info(
                "To evaluate on the test set after training, pass the "
                "'evaluate_on_test' flag, or use the 'allennlp evaluate' command."
            )
        common_util.dump_metrics(
            os.path.join(self.serialization_dir, "metrics.json"), metrics, log=True
        )

    @classmethod
    def from_partial_objects(
        cls,
        serialization_dir: str,
        local_rank: int,
        dataset_reader: DatasetReader,
        train_data_path: Any,
        model: Lazy[Model],
        data_loader: Lazy[DataLoader],
        trainer: Lazy[Trainer],
        vocabulary: Lazy[Vocabulary] = Lazy(Vocabulary),
        datasets_for_vocab_creation: List[str] = None,
        validation_dataset_reader: DatasetReader = None,
        validation_data_path: Any = None,
        validation_data_loader: Lazy[DataLoader] = None,
        test_data_path: Any = None,
        evaluate_on_test: bool = False,
        batch_weight_key: str = "",
        ddp_wrapper: Optional[DdpWrapper] = None,
    ) -> "TrainModel":
        """
        This method is intended for use with our `FromParams` logic, to construct a `TrainModel`
        object from a config file passed to the `allennlp train` command.  The arguments to this
        method are the allowed top-level keys in a configuration file (except for the first three,
        which are obtained separately).

        You *could* use this outside of our `FromParams` logic if you really want to, but there
        might be easier ways to accomplish your goal than instantiating `Lazy` objects.  If you are
        writing your own training loop, we recommend that you look at the implementation of this
        method for inspiration and possibly some utility functions you can call, but you very likely
        should not use this method directly.

        The `Lazy` type annotations here are a mechanism for building dependencies to an object
        sequentially - the `TrainModel` object needs data, a model, and a trainer, but the model
        needs to see the data before it's constructed (to create a vocabulary) and the trainer needs
        the data and the model before it's constructed.  Objects that have sequential dependencies
        like this are labeled as `Lazy` in their type annotations, and we pass the missing
        dependencies when we call their `construct()` method, which you can see in the code below.

        # Parameters

        serialization_dir: `str`
            The directory where logs and model archives will be saved.

            In a typical AllenNLP configuration file, this parameter does not get an entry as a
            top-level key, it gets passed in separately.

        local_rank: `int`
            The process index that is initialized using the GPU device id.

            In a typical AllenNLP configuration file, this parameter does not get an entry as a
            top-level key, it gets passed in separately.

        dataset_reader: `DatasetReader`
            The `DatasetReader` that will be used for training and (by default) for validation.

        train_data_path: `str`
            The file (or directory) that will be passed to `dataset_reader.read()` to construct the
            training data.

        model: `Lazy[Model]`
            The model that we will train.  This is lazy because it depends on the `Vocabulary`;
            after constructing the vocabulary we call `model.construct(vocab=vocabulary)`.

        data_loader: `Lazy[DataLoader]`
            The data_loader we use to batch instances from the dataset reader at training and (by
            default) validation time. This is lazy because it takes a dataset in it's constructor.

        trainer: `Lazy[Trainer]`
            The `Trainer` that actually implements the training loop.  This is a lazy object because
            it depends on the model that's going to be trained.

        vocabulary: `Lazy[Vocabulary]`, optional (default=`Lazy(Vocabulary)`)
            The `Vocabulary` that we will use to convert strings in the data to integer ids (and
            possibly set sizes of embedding matrices in the `Model`).  By default we construct the
            vocabulary from the instances that we read.

        datasets_for_vocab_creation: `List[str]`, optional (default=`None`)
            If you pass in more than one dataset but don't want to use all of them to construct a
            vocabulary, you can pass in this key to limit it.  Valid entries in the list are
            "train", "validation" and "test".

        validation_dataset_reader: `DatasetReader`, optional (default=`None`)
            If given, we will use this dataset reader for the validation data instead of
            `dataset_reader`.

        validation_data_path: `str`, optional (default=`None`)
            If given, we will use this data for computing validation metrics and early stopping.

        validation_data_loader: `Lazy[DataLoader]`, optional (default=`None`)
            If given, the data_loader we use to batch instances from the dataset reader at
            validation and test time. This is lazy because it takes a dataset in it's constructor.

        test_data_path: `str`, optional (default=`None`)
            If given, we will use this as test data.  This makes it available for vocab creation by
            default, but nothing else.

        evaluate_on_test: `bool`, optional (default=`False`)
            If given, we will evaluate the final model on this data at the end of training.  Note
            that we do not recommend using this for actual test data in every-day experimentation;
            you should only very rarely evaluate your model on actual test data.

        batch_weight_key: `str`, optional (default=`""`)
            The name of metric used to weight the loss on a per-batch basis.  This is only used
            during evaluation on final test data, if you've specified `evaluate_on_test=True`.

        ddp_wrapper : `Optional[DdpWrapper]`, optional (default = `None`)
            A `DdpWrapper` to use in distributed trainer. Passed to the model and the trainer.

        """
        # Train data loader.
        data_loaders: Dict[str, DataLoader] = {
            "train": data_loader.construct(reader=dataset_reader, data_path=train_data_path)
        }

        # Validation data loader.
        if validation_data_path is not None:
            validation_dataset_reader = validation_dataset_reader or dataset_reader
            if validation_data_loader is not None:
                data_loaders["validation"] = validation_data_loader.construct(
                    reader=validation_dataset_reader, data_path=validation_data_path
                )
            else:
                data_loaders["validation"] = data_loader.construct(
                    reader=validation_dataset_reader, data_path=validation_data_path
                )
                if getattr(data_loaders["validation"], "batches_per_epoch", None) is not None:
                    warnings.warn(
                        "Using 'data_loader' params to construct validation data loader since "
                        "'validation_data_loader' params not specified, but you have "
                        "'data_loader.batches_per_epoch' set which may result in different "
                        "validation datasets for each epoch.",
                        UserWarning,
                    )

        # Test data loader.
        if test_data_path is not None:
            test_dataset_reader = validation_dataset_reader or dataset_reader
            if validation_data_loader is not None:
                data_loaders["test"] = validation_data_loader.construct(
                    reader=test_dataset_reader, data_path=test_data_path
                )
            else:
                data_loaders["test"] = data_loader.construct(
                    reader=test_dataset_reader, data_path=test_data_path
                )

        if datasets_for_vocab_creation:
            for key in datasets_for_vocab_creation:
                if key not in data_loaders:
                    raise ConfigurationError(f"invalid 'dataset_for_vocab_creation' {key}")

            logger.info(
                "From dataset instances, %s will be considered for vocabulary creation.",
                ", ".join(datasets_for_vocab_creation),
            )

        instance_generator = (
            instance
            for key, data_loader in data_loaders.items()
            if datasets_for_vocab_creation is None or key in datasets_for_vocab_creation
            for instance in data_loader.iter_instances()
        )

        vocabulary_ = vocabulary.construct(instances=instance_generator)

        model_ = model.construct(
            vocab=vocabulary_, serialization_dir=serialization_dir, ddp_wrapper=ddp_wrapper
        )

        # Initializing the model can have side effect of expanding the vocabulary.
        # Save the vocab only in the primary. In the degenerate non-distributed
        # case, we're trivially the primary. In the distributed case this is safe
        # to do without worrying about race conditions since saving and loading
        # the vocab involves acquiring a file lock.
        if local_rank == 0:
            vocabulary_path = os.path.join(serialization_dir, "vocabulary")
            vocabulary_.save_to_files(vocabulary_path)

        for data_loader_ in data_loaders.values():
            data_loader_.index_with(model_.vocab)

        trainer_ = trainer.construct(
            serialization_dir=serialization_dir,
            model=model_,
            data_loader=data_loaders["train"],
            validation_data_loader=data_loaders.get("validation"),
<<<<<<< HEAD
            ddp_wrapper=ddp_wrapper,
=======
            local_rank=local_rank,
>>>>>>> 3585c9fe
        )
        assert trainer_ is not None

        return cls(
            serialization_dir=serialization_dir,
            model=model_,
            trainer=trainer_,
            evaluation_data_loader=data_loaders.get("test"),
            evaluate_on_test=evaluate_on_test,
            batch_weight_key=batch_weight_key,
        )


TrainModel.register("default", constructor="from_partial_objects")(TrainModel)<|MERGE_RESOLUTION|>--- conflicted
+++ resolved
@@ -755,11 +755,8 @@
             model=model_,
             data_loader=data_loaders["train"],
             validation_data_loader=data_loaders.get("validation"),
-<<<<<<< HEAD
+            local_rank=local_rank,
             ddp_wrapper=ddp_wrapper,
-=======
-            local_rank=local_rank,
->>>>>>> 3585c9fe
         )
         assert trainer_ is not None
 
